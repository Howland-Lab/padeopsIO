import os
import warnings

# try: 
#     import f90nml
# except ImportError: 
#     warnings.warn("Could not find package f90nml in system path. ")
#     # TODO - handle this somehow
#     f90nml = None

from padeopsIO.turbine import Turbine
from padeopsIO.nml_utils import parser
    
class TurbineArray(): 
    """
    # TODO fix class docstring
    """
    
    def __init__(self, turb_dir=None, num_turbines=None, 
                 init_ls=[], init_dict=None, 
                 ADM_type=None, verbose=False, sort='xloc'): 
        """
        Constructor function for a TurbineArray class
        
        Parameters
        ----------
        turb_dir (path-like) : path to a turbine array directory in PadeOps
        num_turbines (int) : optional, number of turbines. Default: number 
            of turbine files in turbine directory
        ADM_type (int) : ADM type. Default: 2. 
        verbose (bool) : additional print statements
        
        Returns
        -------
        TurbineArray class instance
        """

        # this initializes from a dictionary output by todict()
        self.verbose = verbose
        self._sort_by = sort
        if init_dict is not None: 
            self.fromdict(init_dict)

            if self.verbose: 
                print("TurbineArray: Initialized from", turb_dir)
            return
        
        self.turb_dir = turb_dir
                
        if turb_dir is not None: 
            # glean namelist inputs from the turbine directory

            if len(init_ls) == 0: 
                # begin reading in turbines
                filenames = os.listdir(turb_dir)
                filenames.sort()  # sort these into ascending order
                for i, filename in enumerate(filenames): 
                    if i >= self.num_turbines: 
                        break  # only read in up to num_turbines turbines
                        
                    turb_nml = parser.read(os.path.join(turb_dir, filename))
                    init_ls.append(turb_nml)
            else: 
                print('__init__(): `turb_dir` superceded by `init_ls` kwarg.')

        if num_turbines is not None: 
            self.num_turbines = num_turbines
            
            if num_turbines != len(init_ls):  
                warnings.warn("Not all turbines in the specified directory will be used")

                if self.verbose: 
                    print("\tRequested {:d} turbines, but found {:d} files.".format(num_turbines, len(init_ls)))
        else: 
            self.num_turbines = len(init_ls)
            
        # for now, each turbine can simply be a dictionary appended to a list
        self.array = []  # array is deprecated (06/01/2023)
        self.turbines = []
        
        if self.verbose: 
            print("Reading turbines from the following files:\n", filenames)

        for i, turb_nml in enumerate(init_ls): 
            if i >= self.num_turbines: 
<<<<<<< HEAD
                break  # only read in up to num_turbines turbines
                
            turb_nml = parser(os.path.join(turb_dir, filename))
            self.array.append(turb_nml)
=======
                break
            self.array.append(turb_nml)  # deprecated
>>>>>>> 050ef668
            self.turbines.append(Turbine(turb_nml, verbose=self.verbose, n=i+1, sort=self._sort_by))
            
            if self.verbose: 
                print("\tTurbineArray: added turbine to array form file", filename)
                
        # sort the turbine array: 
        self.sort()
        
        if self.num_turbines == 1: 
            # make the variables more accessible
            if self.verbose: 
                print("\tAdding convenience variables...")

            for key in self.turbines[0].input_nml['actuator_disk'].keys(): 
                self.__dict__[key] = self.turbines[0].input_nml['actuator_disk'][key]
        
        if self.verbose: 
            print("TurbineArray: Initialized from", turb_dir)
            
            
    def sort(self, reverse=False): 
        """
        Sorts the `turbines` property according to self._sort_by. 
        
        NOTE: This does not rearrange the `array` property, which is deprecated. 
        """
        self.turbines.sort(reverse=reverse)
        
        
    def set_sort(self, sort_by, sort=True, reverse=False): 
        """
        Sets the sorting field for all turbines in the array. 
        
        Sorts the array if sort=True (default True)
        """
        
        for turbine in self.turbines: 
            turbine.set_sort(sort_by)
            
        self._sort_by = sort_by
        if sort: 
            self.sort(reverse)
        
        
    def __iter__(self): 
        """
        Iterates through the turbine list. 
        """
        return self.turbines.__iter__()
        
    
    def fromdict(self, init_dict): 
        """
        Converts a dictionary object given by todict() back into a TurbineArray object. 
        """
        for key in init_dict.keys(): 
            self.__dict__[key] = init_dict[key]

    
    def todict(self): 
        """
        Converts self.__dict__ into a dictionary with no namelists. 
        """
        ret = self.__dict__.copy()
        if 'turbines' in ret.keys(): 
            ret['turbines'] = [t.input_nml for t in ret['turbines']]  # save input namelists
        return ret
    
    
    def __str__(self): 
        """
        Overrides the default object print statement. 
        """
        return "Turbine array object at {:s} with {:d} turbines".format(self.turb_dir, self.num_turbines)
        
        

if __name__ == "__main__": 
    """
    TODO - add unit tests to class
    """
    print("turbineArray.py: No unit tests included yet. ")
    <|MERGE_RESOLUTION|>--- conflicted
+++ resolved
@@ -83,15 +83,10 @@
 
         for i, turb_nml in enumerate(init_ls): 
             if i >= self.num_turbines: 
-<<<<<<< HEAD
                 break  # only read in up to num_turbines turbines
                 
             turb_nml = parser(os.path.join(turb_dir, filename))
             self.array.append(turb_nml)
-=======
-                break
-            self.array.append(turb_nml)  # deprecated
->>>>>>> 050ef668
             self.turbines.append(Turbine(turb_nml, verbose=self.verbose, n=i+1, sort=self._sort_by))
             
             if self.verbose: 
