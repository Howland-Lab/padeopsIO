--- conflicted
+++ resolved
@@ -12,80 +12,6 @@
 
 from . import budgetkey
 
-<<<<<<< HEAD
-
-class PlotIO:
-    """
-    Interface class for plotting and saving figures using a BudgetIO object.
-    """
-
-    keylab = budgetkey.key_labels()
-
-    x_lab = "$x$"
-    y_lab = "$y$"
-    z_lab = "$z$"
-    fs = 12
-    plt.rcParams.update({"font.size": fs})
-
-    cbar = "coolwarm"
-    dpi = 100
-    # add other constants here? Note: these are mutable by the user
-
-    def set_fontsize(fontsize):
-        """
-        Sets the font size
-        """
-        PlotIO.fs = fontsize
-        plt.rcParams.update({"font.size": fontsize})
-
-    def plot_xy(
-        io, budget_terms, z, xlim=None, ylim=None, ax=None, xlabel=None, ylabel=None
-    ):
-        """
-        Plots a slice in the xy-plane.
-
-        If `budget_terms` is a list, then plot_xy will recursively call itself for each term individually
-        and produce figures of each separately.
-
-        Arguments
-        ---------
-        io (BudgetIO obj) : BudgetIO object linked to padeops data
-        budget_terms (list or str) : terms to plot
-        z (float) : z-location to pull slices from
-        xlim, ylim : slice bounds, see BudgetIO.slice()
-
-        Returns
-        -------
-
-        """
-        slices = io.slice(budget_terms, xlim=xlim, ylim=ylim, zlim=z)
-
-        for term in budget_terms:
-            fig, ax = plt.subplots()
-            im = ax.imshow(slices[term].T, extent=slices["extent"], origin="lower")
-
-            common_cbar(fig, im, ax, label=PlotIO.keylab[term])
-
-            ax.set_xlabel(PlotIO.x_lab)
-            ax.set_ylabel(PlotIO.y_lab)
-
-            plt.show()
-
-    def xz_slice():
-        """
-        Plots a slice in the xz-plane.
-        """
-        pass
-
-    def yz_slice():
-        """
-        Plots a slice in the yz-plane.
-        """
-        pass
-
-
-=======
->>>>>>> 7d3f05e3
 # ----------- additional helper functions ------------
 
 
